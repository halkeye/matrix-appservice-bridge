{
  "name": "matrix-appservice-bridge",
<<<<<<< HEAD
  "version": "1.8.1",
=======
  "version": "1.9.0",
>>>>>>> 8930cc1b
  "description": "Bridging infrastructure for Matrix Application Services",
  "main": "index.js",
  "scripts": {
    "gendoc": "jsdoc -r lib -R README.md -P package.json -d .jsdoc",
    "lint": "eslint lib/ spec/",
    "test": "BLUEBIRD_DEBUG=1 jasmine --stop-on-failure=true",
    "check": "npm run lint && npm test",
    "ci-test": "BLUEBIRD_DEBUG=1 istanbul cover -x \"**/spec/**\" --report text jasmine"
  },
  "repository": {
    "type": "git",
    "url": "git+https://github.com/matrix-org/matrix-appservice-bridge.git"
  },
  "keywords": [
    "matrix-org"
  ],
  "author": "Matrix.org",
  "license": "Apache-2.0",
  "bugs": {
    "url": "https://github.com/matrix-org/matrix-appservice-bridge/issues"
  },
  "homepage": "https://github.com/matrix-org/matrix-appservice-bridge#readme",
  "dependencies": {
    "bluebird": "^2.9.34",
    "extend": "^3.0.0",
    "is-my-json-valid": "^2.19.0",
    "js-yaml": "^3.12.0",
    "matrix-appservice": "0.3.5",
    "matrix-js-sdk": "^1.0.1",
    "nedb": "^1.1.3",
    "nopt": "^3.0.3",
    "prom-client": "^11.1.1",
    "request": "^2.61.0"
  },
  "devDependencies": {
    "eslint": "^5.16.0",
    "istanbul": "^0.4.5",
    "jasmine": "^2.5.2",
    "jsdoc": "^3.3.2"
  },
  "optionalDependencies": {
    "winston": "^3.1.0",
    "winston-daily-rotate-file": "^3.3.3",
    "chalk": "^2.4.1"
  }
}<|MERGE_RESOLUTION|>--- conflicted
+++ resolved
@@ -1,10 +1,6 @@
 {
   "name": "matrix-appservice-bridge",
-<<<<<<< HEAD
-  "version": "1.8.1",
-=======
   "version": "1.9.0",
->>>>>>> 8930cc1b
   "description": "Bridging infrastructure for Matrix Application Services",
   "main": "index.js",
   "scripts": {
