--- conflicted
+++ resolved
@@ -800,21 +800,8 @@
     }
 
     const request = this._requestFactory.newRequest({ data: event });
-<<<<<<< HEAD
     const contextReady = this._getBridgeContext(event);
     const dataReady = contextReady.then(context => ({ request, context }));
-=======
-    const context = new BridgeContext({
-        sender: event.user_id,
-        // Only determine `target` when the type is m.room.member.
-        target: event.type === "m.room.member" ? event.state_key : null,
-        room: event.room_id
-    });
-    const data = {
-        request: request,
-        context: context
-    };
->>>>>>> 0c214a69
 
     const dataReadyLimited = this._limited(dataReady, request);
 
@@ -869,7 +856,7 @@
 
     const context = new BridgeContext({
         sender: event.user_id,
-        target: event.state_key,
+        target: event.type === "m.room.member" ? event.state_key : null,
         room: event.room_id
     });
     const contextReady = context.get(this._roomStore, this._userStore)
